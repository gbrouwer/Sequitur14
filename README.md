# Sequitur14: AI Research Trend Detection Pipeline

Sequitur14 is a modular pipeline designed to detect emerging trends in AI research using arXiv data. It scrapes, preprocesses, and analyzes time-sliced scientific papers using TF-IDF, LDA, and BERTopic, with follow-up trend and topic visualization tools.

---

## 📦 Installation

```bash
git clone https://github.com/yourusername/sequitur14.git
cd sequitur14
pip install -r requirements.txt
```

---

## 🚀 Usage

```bash
python main.py
```

The pipeline will:
1. Scrape and structure arXiv data
2. Preprocess and clean the text
3. Run TF-IDF, LDA, and BERTopic over time
4. Extract topic trends and coordinates
5. Save everything into `/data/` and `/results/` folders

---

## 🗂️ Project Structure

```
Sequitur14/
├── src/
│   ├── main.py
│   ├── scraper.py
│   ├── stager.py
│   ├── preprocess.py
│   ├── tfidf.py
│   ├── lda.py
│   ├── bert.py
│   ├── extract_trend_topics.py
│   ├── extract_topic_positions.py
│   └── sequitur14/
│       ├── managers.py
│       ├── analyzers.py
│       ├── embedders.py
│       └── clusterers.py
├── data/
├── results/
├── models/
├── meta/
└── requirements.txt
```

---

## 📄 Script Descriptions

### `main.py`
Runs the full pipeline end-to-end. Inputs a config dict, outputs all intermediate and final results to `data/` and `results/`.

### `scraper.py`
Scrapes arXiv using the API. Outputs monthly raw CSVs into `data/<data_name>/raw/`.

The scrapers.py module is responsible for fetching AI-related research articles from the arXiv API across a defined time range and category (e.g., cs.AI). It segments the time range into smaller intervals (monthly, weekly, or daily), and for each slice, it constructs a properly formatted query that includes the time window using submittedDate and the specified category. It then sends the request to the arXiv API, parses the results, and saves each batch of articles to a dedicated CSV file in a raw/ directory. This approach ensures data is incrementally saved for each slice, making the process robust to failures and allowing the pipeline to resume from previously scraped points. This modular and extensible design supports scalable and resumable large-scale data collection from arXiv.

### `stager.py`
Cleans and groups raw data into yearly Parquet files under `staging/`.

The stagers.py module is responsible for transforming raw scraped data from arXiv into a clean, uniform intermediate format that can be used by downstream processing steps. It loads the individual raw CSV files (one per time slice) from the raw/ directory, extracts relevant fields (such as title, abstract, published date, and ID), and filters or deduplicates entries as needed. The processed documents are then bundled together and saved as a single staged.jsonl file, where each line contains one JSON-encoded document. This staging process ensures that all documents are in a consistent structure and format, decoupling the variability of raw input data from the rest of the pipeline and improving overall modularity and robustness.

### `preprocess.py`
Processes title and abstract into cleaned text corpus + metadata. Saves to `processed/`.

The preprocessors.py module is responsible for cleaning and standardizing the text data from arXiv documents in preparation for analysis. It loads the staged data (typically from a .parquet or .jsonl file), processes each document by combining the title and abstract, and applies a series of text normalization steps such as lowercasing, removing punctuation, expanding contractions, removing stopwords, and stemming. This results in a clean, tokenized version of the text that is better suited for NLP techniques like TF-IDF, LDA, or BERT. In addition to producing the cleaned corpus, the module extracts and saves associated metadata—such as the document ID, title, and published date—which is essential for later steps like time slicing and trend detection. This preprocessing step ensures consistency and quality across all documents before they enter the analysis phase.

### `tfidf.py`
Performs TF-IDF keyword extraction per time slice. Outputs one CSV per month.

TF-IDF (Term Frequency–Inverse Document Frequency) is a widely used metric in information retrieval and natural language processing that quantifies how important a word is to a particular document relative to a collection (or corpus) of documents. It helps to identify words that are both frequent in a document and distinctive across the corpus, making it useful for keyword extraction, topic modeling, and text classification.

The formula for TF-IDF of a term t in a document d is:

<<<<<<< HEAD
![TF-IDF full](https://latex.codecogs.com/svg.image?TF\text{-}IDF(t,&space;d)&space;=&space;\frac{f_{t,d}}{\sum_k&space;f_{k,d}}&space;\times&space;\log\left(&space;\frac{N}{1&plus;n_t}&space;\right))

Where:
- TF(t, d)   = term frequency of term t in document d
             = f_{t,d} / sum_k f_{k,d}
             (f_{t,d} is the number of times term t appears in document d,
              sum_k f_{k,d} is the total number of terms in document d)

- IDF(t)     = inverse document frequency of term t
             = log(N / (1 + n_t))
             (N is the total number of documents,
              n_t is the number of documents that contain term t)

- TF-IDF(t, d) = TF(t, d) * IDF(t)

The result is a score that’s high when a word is common in one document but rare across the corpus — a strong signal of that word’s specificity or relevance.

The run_tfidf.py module applies the TF-IDF metric to a corpus of preprocessed arXiv documents in order to identify the most significant keywords across the entire dataset. It uses scikit-learn’s TfidfVectorizer under the hood, and is configurable in terms of the number of features to extract, custom stopword lists, and whether or not to remove the top N most common terms. Once the model is fit on the corpus, it ranks terms for each document or across the entire dataset based on their TF-IDF scores. The resulting keyword lists are saved in structured CSV files, making them suitable for downstream use in trend detection, topic modeling, or visualization. This module is a foundational piece of the pipeline’s keyword analysis layer.

=======
![TF-IDF formula](https://latex.codecogs.com/svg.image?TF\text{-}IDF(t,&space;d)&space;=&space;TF(t,&space;d)&space;\times&space;IDF(t))

The result is a score that’s high when a word is common in one document but rare across the corpus — a strong signal of that word’s specificity or relevance.

>>>>>>> 18f188ab
### `lda.py`
Runs LDA topic modeling by month. Outputs topic words and doc-topic distributions.

Latent Dirichlet Allocation (LDA) is a probabilistic topic modeling technique used to discover abstract themes (or "topics") within a collection of documents. It assumes each document is a mixture of multiple topics, and each topic is a probability distribution over words. LDA attempts to uncover these hidden topic structures based on the patterns of word usage across documents, without requiring any prior labeling.

LDA models the following generative process for each document d in a corpus:

1. Choose a distribution over topics:       θ_d ~ Dirichlet(α)
2. For each word w in document d:
   a. Choose a topic z ~ Multinomial(θ_d)
   b. Choose a word  w ~ Multinomial(β_z)

Where:
- θ_d: Topic distribution for document d
- z: Chosen topic for a given word
- w: Word in the document
- β_z: Word distribution for topic z
- α, β: Hyperparameters controlling topic and word sparsity


The run_lda.py module applies LDA topic modeling to a corpus of preprocessed arXiv documents to identify common thematic structures across the dataset. It allows you to specify the number of topics and the maximum number of features (words) to include in the model. Once the LDA model is trained, the module outputs two key results: a topic-word matrix (showing the most relevant words for each topic) and a document-topic matrix (indicating the topic distribution for each document). These outputs are saved to disk in CSV format and can be used for visualizations, labeling, or downstream trend detection. There is also a run_lda_timesliced.py version that runs this analysis separately on each time slice (e.g., monthly) to support topic evolution analysis over time.


### `bert.py`
Executes BERTopic clustering per time slice using transformer embeddings.

### `extract_trend_topics.py`
Scans BERTopic output to track LLM-related topic emergence. Saves to `trend_summary_llm_vs_baseline.csv`.

### `extract_topic_positions.py`
Pulls UMAP 2D topic coordinates from BERTopic results. Saves to `topic_positions_2D.csv`.

---

## 🧠 Dependencies

- pandas, numpy, nltk, contractions
- scikit-learn, umap-learn
- BERTopic, sentence-transformers
- tqdm, feedparser

---

## 📝 License

MIT — built for rapid prototyping and research.

---<|MERGE_RESOLUTION|>--- conflicted
+++ resolved
@@ -67,13 +67,19 @@
 
 The scrapers.py module is responsible for fetching AI-related research articles from the arXiv API across a defined time range and category (e.g., cs.AI). It segments the time range into smaller intervals (monthly, weekly, or daily), and for each slice, it constructs a properly formatted query that includes the time window using submittedDate and the specified category. It then sends the request to the arXiv API, parses the results, and saves each batch of articles to a dedicated CSV file in a raw/ directory. This approach ensures data is incrementally saved for each slice, making the process robust to failures and allowing the pipeline to resume from previously scraped points. This modular and extensible design supports scalable and resumable large-scale data collection from arXiv.
 
+The scrapers.py module is responsible for fetching AI-related research articles from the arXiv API across a defined time range and category (e.g., cs.AI). It segments the time range into smaller intervals (monthly, weekly, or daily), and for each slice, it constructs a properly formatted query that includes the time window using submittedDate and the specified category. It then sends the request to the arXiv API, parses the results, and saves each batch of articles to a dedicated CSV file in a raw/ directory. This approach ensures data is incrementally saved for each slice, making the process robust to failures and allowing the pipeline to resume from previously scraped points. This modular and extensible design supports scalable and resumable large-scale data collection from arXiv.
+
 ### `stager.py`
 Cleans and groups raw data into yearly Parquet files under `staging/`.
 
 The stagers.py module is responsible for transforming raw scraped data from arXiv into a clean, uniform intermediate format that can be used by downstream processing steps. It loads the individual raw CSV files (one per time slice) from the raw/ directory, extracts relevant fields (such as title, abstract, published date, and ID), and filters or deduplicates entries as needed. The processed documents are then bundled together and saved as a single staged.jsonl file, where each line contains one JSON-encoded document. This staging process ensures that all documents are in a consistent structure and format, decoupling the variability of raw input data from the rest of the pipeline and improving overall modularity and robustness.
 
+The stagers.py module is responsible for transforming raw scraped data from arXiv into a clean, uniform intermediate format that can be used by downstream processing steps. It loads the individual raw CSV files (one per time slice) from the raw/ directory, extracts relevant fields (such as title, abstract, published date, and ID), and filters or deduplicates entries as needed. The processed documents are then bundled together and saved as a single staged.jsonl file, where each line contains one JSON-encoded document. This staging process ensures that all documents are in a consistent structure and format, decoupling the variability of raw input data from the rest of the pipeline and improving overall modularity and robustness.
+
 ### `preprocess.py`
 Processes title and abstract into cleaned text corpus + metadata. Saves to `processed/`.
+
+The preprocessors.py module is responsible for cleaning and standardizing the text data from arXiv documents in preparation for analysis. It loads the staged data (typically from a .parquet or .jsonl file), processes each document by combining the title and abstract, and applies a series of text normalization steps such as lowercasing, removing punctuation, expanding contractions, removing stopwords, and stemming. This results in a clean, tokenized version of the text that is better suited for NLP techniques like TF-IDF, LDA, or BERT. In addition to producing the cleaned corpus, the module extracts and saves associated metadata—such as the document ID, title, and published date—which is essential for later steps like time slicing and trend detection. This preprocessing step ensures consistency and quality across all documents before they enter the analysis phase.
 
 The preprocessors.py module is responsible for cleaning and standardizing the text data from arXiv documents in preparation for analysis. It loads the staged data (typically from a .parquet or .jsonl file), processes each document by combining the title and abstract, and applies a series of text normalization steps such as lowercasing, removing punctuation, expanding contractions, removing stopwords, and stemming. This results in a clean, tokenized version of the text that is better suited for NLP techniques like TF-IDF, LDA, or BERT. In addition to producing the cleaned corpus, the module extracts and saves associated metadata—such as the document ID, title, and published date—which is essential for later steps like time slicing and trend detection. This preprocessing step ensures consistency and quality across all documents before they enter the analysis phase.
 
@@ -84,7 +90,6 @@
 
 The formula for TF-IDF of a term t in a document d is:
 
-<<<<<<< HEAD
 ![TF-IDF full](https://latex.codecogs.com/svg.image?TF\text{-}IDF(t,&space;d)&space;=&space;\frac{f_{t,d}}{\sum_k&space;f_{k,d}}&space;\times&space;\log\left(&space;\frac{N}{1&plus;n_t}&space;\right))
 
 Where:
@@ -104,12 +109,6 @@
 
 The run_tfidf.py module applies the TF-IDF metric to a corpus of preprocessed arXiv documents in order to identify the most significant keywords across the entire dataset. It uses scikit-learn’s TfidfVectorizer under the hood, and is configurable in terms of the number of features to extract, custom stopword lists, and whether or not to remove the top N most common terms. Once the model is fit on the corpus, it ranks terms for each document or across the entire dataset based on their TF-IDF scores. The resulting keyword lists are saved in structured CSV files, making them suitable for downstream use in trend detection, topic modeling, or visualization. This module is a foundational piece of the pipeline’s keyword analysis layer.
 
-=======
-![TF-IDF formula](https://latex.codecogs.com/svg.image?TF\text{-}IDF(t,&space;d)&space;=&space;TF(t,&space;d)&space;\times&space;IDF(t))
-
-The result is a score that’s high when a word is common in one document but rare across the corpus — a strong signal of that word’s specificity or relevance.
-
->>>>>>> 18f188ab
 ### `lda.py`
 Runs LDA topic modeling by month. Outputs topic words and doc-topic distributions.
 
